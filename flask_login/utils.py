# -*- coding: utf-8 -*-
'''
    flask_login.utils
    -----------------
    General utilities.
'''


import hmac
from hashlib import sha512
from functools import wraps
from urllib.parse import urlparse, urlunparse
from werkzeug.local import LocalProxy
from werkzeug.urls import url_decode, url_encode

from flask import (_request_ctx_stack, current_app, request, session, url_for,
                   has_request_context)

from .config import COOKIE_NAME, EXEMPT_METHODS
from .signals import user_logged_in, user_logged_out, user_login_confirmed


#: A proxy for the current user. If no user is logged in, this will be an
#: anonymous user
current_user = LocalProxy(lambda: _get_user())


def encode_cookie(payload, key=None):
    '''
    This will encode a ``str`` value into a cookie, and sign that cookie
    with the app's secret key.

    :param payload: The value to encode, as `str`.
    :type payload: str

    :param key: The key to use when creating the cookie digest. If not
                specified, the SECRET_KEY value from app config will be used.
    :type key: str
    '''
    return '{0}|{1}'.format(payload, _cookie_digest(payload, key=key))


def decode_cookie(cookie, key=None):
    '''
    This decodes a cookie given by `encode_cookie`. If verification of the
    cookie fails, ``None`` will be implicitly returned.

    :param cookie: An encoded cookie.
    :type cookie: str

    :param key: The key to use when creating the cookie digest. If not
                specified, the SECRET_KEY value from app config will be used.
    :type key: str
    '''
    try:
        payload, digest = cookie.rsplit('|', 1)
        if hasattr(digest, 'decode'):
            digest = digest.decode('ascii')  # pragma: no cover
    except ValueError:
        return

    if hmac.compare_digest(_cookie_digest(payload, key=key), digest):
        return payload


def make_next_param(login_url, current_url):
    '''
    Reduces the scheme and host from a given URL so it can be passed to
    the given `login` URL more efficiently.

    :param login_url: The login URL being redirected to.
    :type login_url: str
    :param current_url: The URL to reduce.
    :type current_url: str
    '''
    l_url = urlparse(login_url)
    c_url = urlparse(current_url)

    if (not l_url.scheme or l_url.scheme == c_url.scheme) and \
            (not l_url.netloc or l_url.netloc == c_url.netloc):
        return urlunparse(('', '', c_url.path, c_url.params, c_url.query, ''))
    return current_url


def expand_login_view(login_view):
    '''
    Returns the url for the login view, expanding the view name to a url if
    needed.

    :param login_view: The name of the login view or a URL for the login view.
    :type login_view: str
    '''
    if login_view.startswith(('https://', 'http://', '/')):
        return login_view
    else:
        if request.view_args is None:
            return url_for(login_view)
        else:
            return url_for(login_view, **request.view_args)


def login_url(login_view, next_url=None, next_field='next'):
    '''
    Creates a URL for redirecting to a login page. If only `login_view` is
    provided, this will just return the URL for it. If `next_url` is provided,
    however, this will append a ``next=URL`` parameter to the query string
    so that the login view can redirect back to that URL. Flask-Login's default
    unauthorized handler uses this function when redirecting to your login url.
    To force the host name used, set `FORCE_HOST_FOR_REDIRECTS` to a host. This
    prevents from redirecting to external sites if request headers Host or
    X-Forwarded-For are present.

    :param login_view: The name of the login view. (Alternately, the actual
                       URL to the login view.)
    :type login_view: str
    :param next_url: The URL to give the login view for redirection.
    :type next_url: str
    :param next_field: What field to store the next URL in. (It defaults to
                       ``next``.)
    :type next_field: str
    '''
    base = expand_login_view(login_view)

    if next_url is None:
        return base

    parsed_result = urlparse(base)
    md = url_decode(parsed_result.query)
    md[next_field] = make_next_param(base, next_url)
    netloc = current_app.config.get('FORCE_HOST_FOR_REDIRECTS') or \
        parsed_result.netloc
    parsed_result = parsed_result._replace(netloc=netloc,
                                           query=url_encode(md, sort=True))
    return urlunparse(parsed_result)


def login_fresh():
    '''
    This returns ``True`` if the current login is fresh.
    '''
    return session.get('_fresh', False)


def login_user(user, remember=False, duration=None, force=False, fresh=True):
    '''
    Logs a user in. You should pass the actual user object to this. If the
    user's `is_active` property is ``False``, they will not be logged in
    unless `force` is ``True``.

    This will return ``True`` if the log in attempt succeeds, and ``False`` if
    it fails (i.e. because the user is inactive).

    :param user: The user object to log in.
    :type user: object
    :param remember: Whether to remember the user after their session expires.
        Defaults to ``False``.
    :type remember: bool
    :param duration: The amount of time before the remember cookie expires. If
        ``None`` the value set in the settings is used. Defaults to ``None``.
    :type duration: :class:`datetime.timedelta`
    :param force: If the user is inactive, setting this to ``True`` will log
        them in regardless. Defaults to ``False``.
    :type force: bool
    :param fresh: setting this to ``False`` will log in the user with a session
        marked as not "fresh". Defaults to ``True``.
    :type fresh: bool
    '''
    if not force and not user.is_active:
        return False

    user_id = getattr(user, current_app.login_manager.id_attribute)()
    session['_user_id'] = user_id
    session['_fresh'] = fresh
    session['_id'] = current_app.login_manager._session_identifier_generator()

    if remember:
        session['_remember'] = 'set'
        if duration is not None:
            try:
                # equal to timedelta.total_seconds() but works with Python 2.6
                session['_remember_seconds'] = (duration.microseconds +
                                                (duration.seconds +
                                                 duration.days * 24 * 3600) *
                                                10**6) / 10.0**6
            except AttributeError:
                raise Exception('duration must be a datetime.timedelta, '
                                'instead got: {0}'.format(duration))

    current_app.login_manager._update_request_context_with_user(user)
    user_logged_in.send(current_app._get_current_object(), user=_get_user())
    return True


def logout_user():
    '''
    Logs a user out. (You do not need to pass the actual user.) This will
    also clean up the remember me cookie if it exists.
    '''

    user = _get_user()

    if '_user_id' in session:
        session.pop('_user_id')

    if '_fresh' in session:
        session.pop('_fresh')

    if '_id' in session:
        session.pop('_id')

    cookie_name = current_app.config.get('REMEMBER_COOKIE_NAME', COOKIE_NAME)
    if cookie_name in request.cookies:
        session['_remember'] = 'clear'
        if '_remember_seconds' in session:
            session.pop('_remember_seconds')

    user_logged_out.send(current_app._get_current_object(), user=user)

    current_app.login_manager._update_request_context_with_user()
    return True


def confirm_login():
    '''
    This sets the current session as fresh. Sessions become stale when they
    are reloaded from a cookie.
    '''
    session['_fresh'] = True
    session['_id'] = current_app.login_manager._session_identifier_generator()
    user_login_confirmed.send(current_app._get_current_object())


def login_required(func):
    '''
    If you decorate a view with this, it will ensure that the current user is
    logged in and authenticated before calling the actual view. (If they are
    not, it calls the :attr:`LoginManager.unauthorized` callback.) For
    example::

        @app.route('/post')
        @login_required
        def post():
            pass

    If there are only certain times you need to require that your user is
    logged in, you can do so with::

        if not current_user.is_authenticated:
            return current_app.login_manager.unauthorized()

    ...which is essentially the code that this function adds to your views.

    It can be convenient to globally turn off authentication when unit testing.
    To enable this, if the application configuration variable `LOGIN_DISABLED`
    is set to `True`, this decorator will be ignored.

    .. Note ::

        Per `W3 guidelines for CORS preflight requests
        <http://www.w3.org/TR/cors/#cross-origin-request-with-preflight-0>`_,
        HTTP ``OPTIONS`` requests are exempt from login checks.

    :param func: The view function to decorate.
    :type func: function
    '''
    @wraps(func)
    def decorated_view(*args, **kwargs):
        if request.method in EXEMPT_METHODS:
            return func(*args, **kwargs)
        elif current_app.config.get('LOGIN_DISABLED'):
            return func(*args, **kwargs)
        elif not current_user.is_authenticated:
            return current_app.login_manager.unauthorized()
        return func(*args, **kwargs)
    return decorated_view


def fresh_login_required(func):
    '''
    If you decorate a view with this, it will ensure that the current user's
    login is fresh - i.e. their session was not restored from a 'remember me'
    cookie. Sensitive operations, like changing a password or e-mail, should
    be protected with this, to impede the efforts of cookie thieves.

    If the user is not authenticated, :meth:`LoginManager.unauthorized` is
    called as normal. If they are authenticated, but their session is not
    fresh, it will call :meth:`LoginManager.needs_refresh` instead. (In that
    case, you will need to provide a :attr:`LoginManager.refresh_view`.)

    Behaves identically to the :func:`login_required` decorator with respect
    to configuration variables.

    .. Note ::

        Per `W3 guidelines for CORS preflight requests
        <http://www.w3.org/TR/cors/#cross-origin-request-with-preflight-0>`_,
        HTTP ``OPTIONS`` requests are exempt from login checks.

    :param func: The view function to decorate.
    :type func: function
    '''
    @wraps(func)
    def decorated_view(*args, **kwargs):
        if request.method in EXEMPT_METHODS:
            return func(*args, **kwargs)
        elif current_app.config.get('LOGIN_DISABLED'):
            return func(*args, **kwargs)
        elif not current_user.is_authenticated:
            return current_app.login_manager.unauthorized()
        elif not login_fresh():
            return current_app.login_manager.needs_refresh()
        return func(*args, **kwargs)
    return decorated_view


def set_login_view(login_view, blueprint=None):
    '''
    Sets the login view for the app or blueprint. If a blueprint is passed,
    the login view is set for this blueprint on ``blueprint_login_views``.

    :param login_view: The user object to log in.
    :type login_view: str
    :param blueprint: The blueprint which this login view should be set on.
        Defaults to ``None``.
    :type blueprint: object
    '''

    num_login_views = len(current_app.login_manager.blueprint_login_views)
    if blueprint is not None or num_login_views != 0:

        (current_app.login_manager
            .blueprint_login_views[blueprint.name]) = login_view

        if (current_app.login_manager.login_view is not None and
                None not in current_app.login_manager.blueprint_login_views):

            (current_app.login_manager
                .blueprint_login_views[None]) = (current_app.login_manager
                                                 .login_view)

        current_app.login_manager.login_view = None
    else:
        current_app.login_manager.login_view = login_view


def _get_user():
    if has_request_context() and not hasattr(_request_ctx_stack.top, 'user'):
        current_app.login_manager._load_user()

    return getattr(_request_ctx_stack.top, 'user', None)


def _cookie_digest(payload, key=None):
    key = _secret_key(key)

    return hmac.new(key, payload.encode('utf-8'), sha512).hexdigest()


def _get_remote_addr():
    address = request.headers.get('X-Forwarded-For', request.remote_addr)
    if address is not None:
        # An 'X-Forwarded-For' header includes a comma separated list of the
        # addresses, the first address being the actual remote address.
        address = address.encode('utf-8').split(b',')[0].strip()
    return address


def _create_identifier():
    user_agent = request.headers.get('User-Agent')
    if user_agent is not None:
        user_agent = user_agent.encode('utf-8')
    base = '{0}|{1}'.format(_get_remote_addr(), user_agent)
    if str is bytes:
        base = str(base, 'utf-8', errors='replace')  # pragma: no cover
    h = sha512()
    h.update(base.encode('utf-8'))
    return h.hexdigest()


def _user_context_processor():
    return dict(current_user=_get_user())


def _secret_key(key=None):
    if key is None:
        key = current_app.config['SECRET_KEY']

<<<<<<< HEAD
    if isinstance(key, text_type):  # pragma: no cover
        key = key.encode('utf-8')  # ensure bytes
=======
    if isinstance(key, str):  # pragma: no cover
        key = key.encode('latin1')  # ensure bytes
>>>>>>> 9a3b1804

    return key<|MERGE_RESOLUTION|>--- conflicted
+++ resolved
@@ -385,12 +385,7 @@
     if key is None:
         key = current_app.config['SECRET_KEY']
 
-<<<<<<< HEAD
-    if isinstance(key, text_type):  # pragma: no cover
+    if isinstance(key, str):  # pragma: no cover
         key = key.encode('utf-8')  # ensure bytes
-=======
-    if isinstance(key, str):  # pragma: no cover
-        key = key.encode('latin1')  # ensure bytes
->>>>>>> 9a3b1804
 
     return key