import sys
import unittest
from collections.abc import Hashable
from contextlib import contextmanager
from datetime import datetime
from datetime import timedelta
from unittest.mock import ANY
from unittest.mock import Mock
from unittest.mock import patch

from flask import Blueprint
from flask import Flask
from flask import get_flashed_messages
from flask import Response
from flask import session
from flask.views import MethodView
from flask_login import AnonymousUserMixin
from flask_login import confirm_login
from flask_login import current_user
from flask_login import decode_cookie
from flask_login import encode_cookie
from flask_login import FlaskLoginClient
from flask_login import fresh_login_required
from flask_login import login_fresh
from flask_login import login_remembered
from flask_login import login_required
from flask_login import login_url
from flask_login import login_user
from flask_login import LoginManager
from flask_login import logout_user
from flask_login import make_next_param
from flask_login import session_protected
from flask_login import set_login_view
from flask_login import user_accessed
from flask_login import user_loaded_from_cookie
from flask_login import user_loaded_from_request
from flask_login import user_logged_in
from flask_login import user_logged_out
from flask_login import user_login_confirmed
from flask_login import user_needs_refresh
from flask_login import user_unauthorized
from flask_login import UserMixin
from flask_login.__about__ import __author__
from flask_login.__about__ import __author_email__
from flask_login.__about__ import __copyright__
from flask_login.__about__ import __description__
from flask_login.__about__ import __license__
from flask_login.__about__ import __maintainer__
from flask_login.__about__ import __title__
from flask_login.__about__ import __url__
from flask_login.__about__ import __version__
from flask_login.__about__ import __version_info__
from flask_login.utils import _secret_key
from flask_login.utils import _user_context_processor
from semantic_version import Version
from werkzeug.middleware.proxy_fix import ProxyFix

sys_version = Version(
    major=sys.version_info.major,
    minor=sys.version_info.minor,
    patch=sys.version_info.micro,
)


@contextmanager
def listen_to(signal):
    """Context Manager that listens to signals and records emissions

    Example:

    with listen_to(user_logged_in) as listener:
        login_user(user)

        # Assert that a single emittance of the specific args was seen.
        listener.assert_heard_one(app, user=user))

        # Of course, you can always just look at the list yourself
        self.assertEqual(1, len(listener.heard))

    """

    class _SignalsCaught:
        def __init__(self):
            self.heard = []

        def add(self, *args, **kwargs):
            """The actual handler of the signal."""
            self.heard.append((args, kwargs))

        def assert_heard_one(self, *args, **kwargs):
            """The signal fired once, and with the arguments given"""
            if len(self.heard) == 0:
                raise AssertionError("No signals were fired")
            elif len(self.heard) > 1:
                msg = f"{len(self.heard)} signals were fired"
                raise AssertionError(msg)
            elif self.heard[0] != (args, kwargs):
                raise AssertionError(
                    "One signal was heard, but with incorrect"
                    f" arguments: Got ({self.heard[0]}) expected"
                    f" ({args}, {kwargs})"
                )

        def assert_heard_none(self, *args, **kwargs):
            """The signal fired no times"""
            if len(self.heard) >= 1:
                msg = f"{len(self.heard)} signals were fired"
                raise AssertionError(msg)

    results = _SignalsCaught()
    signal.connect(results.add)

    try:
        yield results
    finally:
        signal.disconnect(results.add)


class User(UserMixin):
    def __init__(self, name, id, active=True):
        self.id = id
        self.name = name
        self.active = active

    def get_id(self):
        return self.id

    @property
    def is_active(self):
        return self.active


notch = User("Notch", 1)
steve = User("Steve", 2)
creeper = User("Creeper", 3, False)
germanjapanese = User("Müller", "佐藤")  # str user_id

USERS = {1: notch, 2: steve, 3: creeper, "佐藤": germanjapanese}


class AboutTestCase(unittest.TestCase):
    """Make sure we can get version and other info."""

    def test_have_about_data(self):
        self.assertTrue(__title__ is not None)
        self.assertTrue(__description__ is not None)
        self.assertTrue(__url__ is not None)
        self.assertTrue(__version_info__ is not None)
        self.assertTrue(__version__ is not None)
        self.assertTrue(__author__ is not None)
        self.assertTrue(__author_email__ is not None)
        self.assertTrue(__maintainer__ is not None)
        self.assertTrue(__license__ is not None)
        self.assertTrue(__copyright__ is not None)


class StaticTestCase(unittest.TestCase):
    def test_static_loads_anonymous(self):
        app = Flask(__name__)
        app.static_url_path = "/static"
        app.secret_key = "this is a temp key"
        lm = LoginManager()
        lm.init_app(app)

        @lm.user_loader
        def load_user(user_id):
            return USERS[int(user_id)]

        with app.test_client() as c:
            c.get("/static/favicon.ico")
            self.assertTrue(current_user.is_anonymous)

    def test_static_loads_without_accessing_session(self):
        app = Flask(__name__)
        app.static_url_path = "/static"
        app.secret_key = "this is a temp key"
        lm = LoginManager()
        lm.init_app(app)

        @lm.user_loader
        def load_user(user_id):
            return USERS[int(user_id)]

        with app.test_client() as c:
            with listen_to(user_accessed) as listener:
                c.get("/static/favicon.ico")
                listener.assert_heard_none(app)


class InitializationTestCase(unittest.TestCase):
    """Tests the two initialization methods"""

    def setUp(self):
        self.app = Flask(__name__)
        self.app.config["SECRET_KEY"] = "1234"

    def test_init_app(self):
        login_manager = LoginManager()
        login_manager.init_app(self.app, add_context_processor=True)

        self.assertIsInstance(login_manager, LoginManager)

    def test_class_init(self):
        login_manager = LoginManager(self.app, add_context_processor=True)

        self.assertIsInstance(login_manager, LoginManager)

    def test_no_user_loader_raises(self):
        login_manager = LoginManager(self.app, add_context_processor=True)
        with self.app.test_request_context():
            session["_user_id"] = "2"
            with self.assertRaises(Exception) as cm:
                login_manager._load_user()
            expected_message = "Missing user_loader or request_loader"
            self.assertTrue(str(cm.exception).startswith(expected_message))


class MethodViewLoginTestCase(unittest.TestCase):
    def setUp(self):
        self.app = Flask(__name__)
        self.login_manager = LoginManager()
        self.login_manager.init_app(self.app)
        self.app.config["LOGIN_DISABLED"] = False

        class SecretEndpoint(MethodView):
            decorators = [
                login_required,
                fresh_login_required,
            ]

            def options(self):
                return ""

            def get(self):
                return ""

        self.app.add_url_rule("/secret", view_func=SecretEndpoint.as_view("secret"))

    def test_options_call_exempt(self):
        with self.app.test_client() as c:
            result = c.open("/secret", method="OPTIONS")
            self.assertEqual(result.status_code, 200)


class LoginTestCase(unittest.TestCase):
    """Tests for results of the login_user function"""

    def setUp(self):
        self.app = Flask(__name__)
        self.app.config["SECRET_KEY"] = "deterministic"
        self.app.config["SESSION_PROTECTION"] = None
        self.remember_cookie_name = "remember"
        self.app.config["REMEMBER_COOKIE_NAME"] = self.remember_cookie_name
        self.login_manager = LoginManager()
        self.login_manager.init_app(self.app)
        self.app.config["LOGIN_DISABLED"] = False

        # Disable absolute location, like Werkzeug 2.1
        self.app.response_class.autocorrect_location_header = False

        @self.app.route("/")
        def index():
            return "Welcome!"

        @self.app.route("/secret")
        def secret():
            return self.login_manager.unauthorized()

        @self.app.route("/login-notch")
        def login_notch():
            return str(login_user(notch))

        @self.app.route("/login-notch-remember")
        def login_notch_remember():
            return str(login_user(notch, remember=True))

        @self.app.route("/login-notch-remember-custom")
        def login_notch_remember_custom():
            duration = timedelta(hours=7)
            return str(login_user(notch, remember=True, duration=duration))

        @self.app.route("/login-notch-permanent")
        def login_notch_permanent():
            session.permanent = True
            return str(login_user(notch))

        @self.app.route("/needs-refresh")
        def needs_refresh():
            return self.login_manager.needs_refresh()

        @self.app.route("/confirm-login")
        def _confirm_login():
            confirm_login()
            return ""

        @self.app.route("/username")
        def username():
            if current_user.is_authenticated:
                return current_user.name
            return "Anonymous"

        @self.app.route("/is-fresh")
        def is_fresh():
            return str(login_fresh())

        @self.app.route("/is-remembered")
        def is_remembered():
            return str(login_remembered())

        @self.app.route("/logout")
        def logout():
            return str(logout_user())

        @self.login_manager.user_loader
        def load_user(user_id):
            return USERS[int(user_id)]

        @self.login_manager.request_loader
        def load_user_from_request(request):
            user_id = request.args.get("user_id")
            try:
                user_id = int(float(user_id))
            except TypeError:
                pass
            return USERS.get(user_id)

        @self.app.route("/empty_session")
        def empty_session():
            return f"modified={session.modified}"

        # This will help us with the possibility of typos in the tests. Now
        # we shouldn't have to check each response to help us set up state
        # (such as login pages) to make sure it worked: we will always
        # get an exception raised (rather than return a 404 response)
        @self.app.errorhandler(404)
        def handle_404(e):
            raise e

        unittest.TestCase.setUp(self)

    def _delete_session(self, c):
        # Helper method to cause the session to be deleted
        # as if the browser was closed. This will remove
        # the session regardless of the permanent flag
        # on the session!
        with c.session_transaction() as sess:
            sess.clear()

    #
    # Login
    #
    def test_test_request_context_users_are_anonymous(self):
        with self.app.test_request_context():
            self.assertTrue(current_user.is_anonymous)

    def test_defaults_anonymous(self):
        with self.app.test_client() as c:
            result = c.get("/username")
            self.assertEqual("Anonymous", result.data.decode("utf-8"))

    def test_login_user(self):
        with self.app.test_request_context():
            result = login_user(notch)
            self.assertTrue(result)
            self.assertEqual(current_user.name, "Notch")
            self.assertIs(login_fresh(), True)

    def test_login_user_not_fresh(self):
        with self.app.test_request_context():
            result = login_user(notch, fresh=False)
            self.assertTrue(result)
            self.assertEqual(current_user.name, "Notch")
            self.assertIs(login_fresh(), False)

    def test_login_user_emits_signal(self):
        with self.app.test_request_context():
            with listen_to(user_logged_in) as listener:
                login_user(notch)
                listener.assert_heard_one(self.app, user=notch)

    def test_login_inactive_user(self):
        with self.app.test_request_context():
            result = login_user(creeper)
            self.assertTrue(current_user.is_anonymous)
            self.assertFalse(result)

    def test_login_inactive_user_forced(self):
        with self.app.test_request_context():
            login_user(creeper, force=True)
            self.assertEqual(current_user.name, "Creeper")

    def test_login_user_with_request(self):
        user_id = 2
        user_name = USERS[user_id].name
        with self.app.test_client() as c:
            url = f"/username?user_id={user_id}"
            result = c.get(url)
            self.assertEqual(user_name, result.data.decode("utf-8"))

    def test_login_invalid_user_with_request(self):
        user_id = 9000
        user_name = "Anonymous"
        with self.app.test_client() as c:
            url = f"/username?user_id={user_id}"
            result = c.get(url)
            self.assertEqual(user_name, result.data.decode("utf-8"))

    #
    # Logout
    #
    def test_logout_logs_out_current_user(self):
        with self.app.test_request_context():
            login_user(notch)
            logout_user()
            self.assertTrue(current_user.is_anonymous)

    def test_logout_emits_signal(self):
        with self.app.test_request_context():
            login_user(notch)
            with listen_to(user_logged_out) as listener:
                logout_user()
                listener.assert_heard_one(self.app, user=notch)

    def test_logout_without_current_user(self):
        with self.app.test_request_context():
            login_user(notch)
            del session["_user_id"]
            with listen_to(user_logged_out) as listener:
                logout_user()
                listener.assert_heard_one(self.app, user=ANY)

    #
    # Unauthorized
    #
    def test_unauthorized_fires_unauthorized_signal(self):
        with self.app.test_client() as c:
            with listen_to(user_unauthorized) as listener:
                c.get("/secret")
                listener.assert_heard_one(self.app)

    def test_unauthorized_flashes_message_with_login_view(self):
        self.login_manager.login_view = "/login"

        expected_message = self.login_manager.login_message = "Log in!"
        expected_category = self.login_manager.login_message_category = "login"

        with self.app.test_client() as c:
            c.get("/secret")
            msgs = get_flashed_messages(category_filter=[expected_category])
            self.assertEqual([expected_message], msgs)

    def test_unauthorized_flash_message_localized(self):
        def _gettext(msg):
            if msg == "Log in!":
                return "Einloggen"

        self.login_manager.login_view = "/login"
        self.login_manager.localize_callback = _gettext
        self.login_manager.login_message = "Log in!"

        expected_message = "Einloggen"
        expected_category = self.login_manager.login_message_category = "login"

        with self.app.test_client() as c:
            c.get("/secret")
            msgs = get_flashed_messages(category_filter=[expected_category])
            self.assertEqual([expected_message], msgs)
        self.login_manager.localize_callback = None

    def test_unauthorized_uses_authorized_handler(self):
        @self.login_manager.unauthorized_handler
        def _callback():
            return Response("This is secret!", 401)

        with self.app.test_client() as c:
            result = c.get("/secret")
            self.assertEqual(result.status_code, 401)
            self.assertEqual("This is secret!", result.data.decode("utf-8"))

    def test_unauthorized_aborts_with_401(self):
        with self.app.test_client() as c:
            result = c.get("/secret")
            self.assertEqual(result.status_code, 401)

    def test_unauthorized_redirects_to_login_view(self):
        self.login_manager.login_view = "login"

        @self.app.route("/login")
        def login():
            return "Login Form Goes Here!"

        with self.app.test_client() as c:
            result = c.get("/secret")
            self.assertEqual(result.status_code, 302)
            self.assertEqual(result.location, "/login?next=%2Fsecret")

    def test_unauthorized_with_next_in_session(self):
        self.login_manager.login_view = "login"
        self.app.config["USE_SESSION_FOR_NEXT"] = True

        @self.app.route("/login")
        def login():
            return session.pop("next", "")

        with self.app.test_client() as c:
            result = c.get("/secret")
            self.assertEqual(result.status_code, 302)
            self.assertEqual(result.location, "/login")
            self.assertEqual(c.get("/login").data.decode("utf-8"), "/secret")

    def test_unauthorized_with_next_in_strong_session(self):
        self.login_manager.login_view = "login"
        self.app.config["SESSION_PROTECTION"] = "strong"
        self.app.config["USE_SESSION_FOR_NEXT"] = True

        @self.app.route("/login")
        def login():
            if current_user.is_authenticated:
                # Or anything that touches current_user
                pass
            return session.pop("next", "")

        with self.app.test_client() as c:
            result = c.get("/secret")
            self.assertEqual(result.status_code, 302)
            self.assertEqual(result.location, "/login")
            self.assertEqual(c.get("/login").data.decode("utf-8"), "/secret")

    def test_unauthorized_uses_blueprint_login_view(self):
        with self.app.app_context():

            first = Blueprint("first", "first")
            second = Blueprint("second", "second")

            @self.app.route("/app_login")
            def app_login():
                return "Login Form Goes Here!"

            @self.app.route("/first_login")
            def first_login():
                return "Login Form Goes Here!"

            @self.app.route("/second_login")
            def second_login():
                return "Login Form Goes Here!"

            @self.app.route("/protected")
            @login_required
            def protected():
                return "Access Granted"

            @first.route("/protected")
            @login_required
            def first_protected():
                return "Access Granted"

            @second.route("/protected")
            @login_required
            def second_protected():
                return "Access Granted"

            self.app.register_blueprint(first, url_prefix="/first")
            self.app.register_blueprint(second, url_prefix="/second")

            set_login_view("app_login")
            set_login_view("first_login", blueprint=first)
            set_login_view("second_login", blueprint=second)

            with self.app.test_client() as c:

                result = c.get("/protected")
                self.assertEqual(result.status_code, 302)
                expected = "/app_login?next=%2Fprotected"
                self.assertEqual(result.location, expected)

                result = c.get("/first/protected")
                self.assertEqual(result.status_code, 302)
                expected = "/first_login?next=%2Ffirst%2Fprotected"
                self.assertEqual(result.location, expected)

                result = c.get("/second/protected")
                self.assertEqual(result.status_code, 302)
                expected = "/second_login?next=%2Fsecond%2Fprotected"
                self.assertEqual(result.location, expected)

    def test_set_login_view_without_blueprints(self):
        with self.app.app_context():

            @self.app.route("/app_login")
            def app_login():
                return "Login Form Goes Here!"

            @self.app.route("/protected")
            @login_required
            def protected():
                return "Access Granted"

            set_login_view("app_login")

            with self.app.test_client() as c:

                result = c.get("/protected")
                self.assertEqual(result.status_code, 302)
                expected = "/app_login?next=%2Fprotected"
                self.assertEqual(result.location, expected)

    #
    # Session Persistence/Freshness
    #
    def test_login_persists(self):
        with self.app.test_client() as c:
            c.get("/login-notch")
            result = c.get("/username")

            self.assertEqual("Notch", result.data.decode("utf-8"))

    def test_logout_persists(self):
        with self.app.test_client() as c:
            c.get("/login-notch")
            c.get("/logout")
            result = c.get("/username")
            self.assertEqual(result.data.decode("utf-8"), "Anonymous")

    def test_incorrect_id_logs_out(self):
        # Ensure that any attempt to reload the user by the ID
        # will seem as if the user is no longer valid
        @self.login_manager.user_loader
        def new_user_loader(user_id):
            return

        with self.app.test_client() as c:
            # Successfully logs in
            c.get("/login-notch")
            result = c.get("/username")

            self.assertEqual("Anonymous", result.data.decode("utf-8"))

    def test_authentication_is_fresh(self):
        with self.app.test_client() as c:
            c.get("/login-notch")
            fresh_result = c.get("/is-fresh")
            self.assertEqual("True", fresh_result.data.decode("utf-8"))
            remembered_result = c.get("/is-remembered")
            self.assertEqual("False", remembered_result.data.decode("utf-8"))

    def test_remember_me(self):
        with self.app.test_client() as c:
            c.get("/login-notch-remember")
            self._delete_session(c)
            username_result = c.get("/username")
            self.assertEqual("Notch", username_result.data.decode("utf-8"))
            fresh_result = c.get("/is-fresh")
            self.assertEqual("False", fresh_result.data.decode("utf-8"))
            remembered_result = c.get("/is-remembered")
            self.assertEqual("True", remembered_result.data.decode("utf-8"))

    def test_remember_me_custom_duration(self):
        with self.app.test_client() as c:
            c.get("/login-notch-remember-custom")
            self._delete_session(c)
            username_result = c.get("/username")
            self.assertEqual("Notch", username_result.data.decode("utf-8"))
            fresh_result = c.get("/is-fresh")
            self.assertEqual("False", fresh_result.data.decode("utf-8"))
            remembered_result = c.get("/is-remembered")
            self.assertEqual("True", remembered_result.data.decode("utf-8"))

    def test_remember_me_uses_custom_cookie_parameters(self):
        name = self.app.config["REMEMBER_COOKIE_NAME"] = "myname"
        duration = self.app.config["REMEMBER_COOKIE_DURATION"] = timedelta(days=2)
        path = self.app.config["REMEMBER_COOKIE_PATH"] = "/mypath"
        domain = self.app.config["REMEMBER_COOKIE_DOMAIN"] = "localhost.local"

        with self.app.test_client() as c:
            c.get("/login-notch-remember")

            cookie = c.get_cookie(key=name, domain=domain, path=path)
<<<<<<< HEAD
            self.assertTrue(cookie, "Custom path not found as cookie path")
=======
            self.assertIsNotNone(cookie,
                                 "Custom domain, path and name not found in cookies")
>>>>>>> 7b170bf4

            expiration_date = datetime.utcfromtimestamp(cookie.expires.timestamp())
            expected_date = datetime.utcnow() + duration
            difference = expected_date - expiration_date

            fail_msg = (
                f"The expiration date {expiration_date} was far from"
                f" the expected {expected_date}"
            )
            self.assertLess(difference, timedelta(seconds=10), fail_msg)
            self.assertGreater(difference, timedelta(seconds=-10), fail_msg)

    def test_remember_me_custom_duration_uses_custom_cookie(self):
        name = self.app.config["REMEMBER_COOKIE_NAME"] = "myname"
        self.app.config["REMEMBER_COOKIE_DURATION"] = 172800
        duration = timedelta(hours=7)
        path = self.app.config["REMEMBER_COOKIE_PATH"] = "/mypath"
        domain = self.app.config["REMEMBER_COOKIE_DOMAIN"] = "localhost.local"

        with self.app.test_client() as c:
            c.get("/login-notch-remember-custom")

            cookie = c.get_cookie(key=name, domain=domain, path=path)
<<<<<<< HEAD
            self.assertIsNotNone(
                cookie, "Custom domain, path and name not found in cookies"
            )
=======
            self.assertIsNotNone(cookie,
                                 "Custom domain, path and name not found in cookies")
>>>>>>> 7b170bf4

            expiration_date = datetime.utcfromtimestamp(cookie.expires.timestamp())
            expected_date = datetime.utcnow() + duration
            difference = expected_date - expiration_date

            fail_msg = (
                f"The expiration date {expiration_date} was far from"
                f" the expected {expected_date}"
            )
            self.assertLess(difference, timedelta(seconds=10), fail_msg)
            self.assertGreater(difference, timedelta(seconds=-10), fail_msg)

    def test_remember_me_accepts_duration_as_int(self):
        self.app.config["REMEMBER_COOKIE_DURATION"] = 172800
        duration = timedelta(seconds=172800)
        name = self.app.config["REMEMBER_COOKIE_NAME"] = "myname"
        domain = self.app.config["REMEMBER_COOKIE_DOMAIN"] = "localhost.local"

        with self.app.test_client() as c:
            result = c.get("/login-notch-remember")
            self.assertEqual(result.status_code, 200)

            cookie = c.get_cookie(key=name, domain=domain, path="/")

            expiration_date = datetime.utcfromtimestamp(cookie.expires.timestamp())
            expected_date = datetime.utcnow() + duration
            difference = expected_date - expiration_date

            fail_msg = (
                f"The expiration date {expiration_date} was far from"
                f" the expected {expected_date}"
            )
            self.assertLess(difference, timedelta(seconds=10), fail_msg)
            self.assertGreater(difference, timedelta(seconds=-10), fail_msg)

    def test_remember_me_with_invalid_duration_returns_500_response(self):
        self.app.config["REMEMBER_COOKIE_DURATION"] = "123"

        with self.app.test_client() as c:
            result = c.get("/login-notch-remember")
            self.assertEqual(result.status_code, 500)

    def test_remember_me_with_invalid_custom_duration_returns_500_resp(self):
        @self.app.route("/login-notch-remember-custom-invalid")
        def login_notch_remember_custom_invalid():
            duration = "123"
            return str(login_user(notch, remember=True, duration=duration))

        with self.app.test_client() as c:
            result = c.get("/login-notch-remember-custom-invalid")
            self.assertEqual(result.status_code, 500)

    def test_set_cookie_with_invalid_duration_raises_exception(self):
        self.app.config["REMEMBER_COOKIE_DURATION"] = "123"

        with self.assertRaises(Exception) as cm:
            with self.app.test_request_context():
                session["_user_id"] = 2
                self.login_manager._set_cookie(None)

        expected_exception_message = (
            "REMEMBER_COOKIE_DURATION must be a datetime.timedelta, instead got: 123"
        )
        self.assertIn(expected_exception_message, str(cm.exception))

    def test_set_cookie_with_invalid_custom_duration_raises_exception(self):
        with self.assertRaises(Exception) as cm:
            with self.app.test_request_context():
                login_user(notch, remember=True, duration="123")

        expected_exception_message = (
            "duration must be a datetime.timedelta, instead got: 123"
        )
        self.assertIn(expected_exception_message, str(cm.exception))

    def test_remember_me_refresh_every_request(self):
        domain = self.app.config["REMEMBER_COOKIE_DOMAIN"] = "localhost.local"
        path = self.app.config["REMEMBER_COOKIE_PATH"] = "/"

        # No refresh
        self.app.config["REMEMBER_COOKIE_REFRESH_EACH_REQUEST"] = False
        with self.app.test_client() as c:
            c.get("/login-notch-remember")
            cookie = c.get_cookie(key="remember", domain=domain, path=path)
            self.assertIsNotNone(cookie)
            expiration_date_1 = datetime.utcfromtimestamp(cookie.expires.timestamp())
<<<<<<< HEAD
=======

            self._delete_session(c)
>>>>>>> 7b170bf4

            # self._delete_session(c)
            c.get("/username")
            cookie = c.get_cookie(key="remember", domain=domain, path=path)
            self.assertIsNotNone(cookie)
            expiration_date_2 = datetime.utcfromtimestamp(cookie.expires.timestamp())
            self.assertEqual(expiration_date_1, expiration_date_2)

        # With refresh (mock datetime's `utcnow`)
        with patch("flask_login.login_manager.datetime") as mock_dt:
            self.app.config["REMEMBER_COOKIE_REFRESH_EACH_REQUEST"] = True
            now = datetime.utcnow()
            mock_dt.utcnow = Mock(return_value=now)
            mock_utcnow1 = mock_dt.utcnow
            with self.app.test_client() as c:
                c.get("/login-notch-remember")
                cookie = c.get_cookie(key="remember", domain=domain, path=path)
                expiration_date_1 = datetime.utcfromtimestamp(
                    cookie.expires.timestamp()
                )
                self.assertIsNotNone(expiration_date_1)

                # self._delete_session(c)

                mock_dt.utcnow = Mock(return_value=now + timedelta(seconds=1))
<<<<<<< HEAD
                mock_utcnow2 = mock_dt.utcnow
                self.assertNotEqual(mock_utcnow1, mock_utcnow2)
                c.get("/username")
=======
                c.get("/login-notch-remember")
>>>>>>> 7b170bf4
                cookie = c.get_cookie(key="remember", domain=domain, path=path)
                expiration_date_2 = datetime.utcfromtimestamp(
                    cookie.expires.timestamp()
                )
                self.assertIsNotNone(expiration_date_2)
                self.assertNotEqual(expiration_date_1, expiration_date_2)

    def test_remember_me_is_unfresh(self):
        with self.app.test_client() as c:
            c.get("/login-notch-remember")
            self._delete_session(c)
            self.assertEqual("False", c.get("/is-fresh").data.decode("utf-8"))
            self.assertEqual("True", c.get("/is-remembered").data.decode("utf-8"))

    def test_login_persists_with_signle_x_forwarded_for(self):
        self.app.config["SESSION_PROTECTION"] = "strong"
        with self.app.test_client() as c:
            c.get("/login-notch", headers=[("X-Forwarded-For", "10.1.1.1")])
            result = c.get("/username", headers=[("X-Forwarded-For", "10.1.1.1")])
            self.assertEqual("Notch", result.data.decode("utf-8"))
            result = c.get("/username", headers=[("X-Forwarded-For", "10.1.1.1")])
            self.assertEqual("Notch", result.data.decode("utf-8"))

    def test_login_persists_with_many_x_forwarded_for(self):
        self.app.config["SESSION_PROTECTION"] = "strong"
        with self.app.test_client() as c:
            c.get("/login-notch", headers=[("X-Forwarded-For", "10.1.1.1")])
            result = c.get("/username", headers=[("X-Forwarded-For", "10.1.1.1")])
            self.assertEqual("Notch", result.data.decode("utf-8"))
            result = c.get(
                "/username", headers=[("X-Forwarded-For", "10.1.1.1, 10.1.1.2")]
            )
            self.assertEqual("Notch", result.data.decode("utf-8"))

    def test_user_loaded_from_cookie_fired(self):
        with self.app.test_client() as c:
            c.get("/login-notch-remember")
            self._delete_session(c)
            with listen_to(user_loaded_from_cookie) as listener:
                c.get("/username")
                listener.assert_heard_one(self.app, user=notch)

    def test_user_loaded_from_request_fired(self):
        user_id = 1
        user_name = USERS[user_id].name
        with self.app.test_client() as c:
            with listen_to(user_loaded_from_request) as listener:
                url = f"/username?user_id={user_id}"
                result = c.get(url)
                self.assertEqual(user_name, result.data.decode("utf-8"))
                listener.assert_heard_one(self.app, user=USERS[user_id])

    def test_logout_stays_logged_out_with_remember_me(self):
        with self.app.test_client() as c:
            c.get("/login-notch-remember")
            c.get("/logout")
            result = c.get("/username")
            self.assertEqual(result.data.decode("utf-8"), "Anonymous")

    def test_logout_stays_logged_out_with_remember_me_custom_duration(self):
        with self.app.test_client() as c:
            c.get("/login-notch-remember-custom")
            c.get("/logout")
            result = c.get("/username")
            self.assertEqual(result.data.decode("utf-8"), "Anonymous")

    def test_needs_refresh_uses_handler(self):
        @self.login_manager.needs_refresh_handler
        def _on_refresh():
            return "Needs Refresh!"

        with self.app.test_client() as c:
            c.get("/login-notch-remember")
            result = c.get("/needs-refresh")
            self.assertEqual("Needs Refresh!", result.data.decode("utf-8"))

    def test_needs_refresh_fires_needs_refresh_signal(self):
        with self.app.test_client() as c:
            c.get("/login-notch-remember")
            with listen_to(user_needs_refresh) as listener:
                c.get("/needs-refresh")
                listener.assert_heard_one(self.app)

    def test_needs_refresh_fires_flash_when_redirect_to_refresh_view(self):
        self.login_manager.refresh_view = "/refresh_view"

        self.login_manager.needs_refresh_message = "Refresh"
        self.login_manager.needs_refresh_message_category = "refresh"
        category_filter = [self.login_manager.needs_refresh_message_category]

        with self.app.test_client() as c:
            c.get("/login-notch-remember")
            c.get("/needs-refresh")
            msgs = get_flashed_messages(category_filter=category_filter)
            self.assertIn(self.login_manager.needs_refresh_message, msgs)

    def test_needs_refresh_flash_message_localized(self):
        def _gettext(msg):
            if msg == "Refresh":
                return "Aktualisieren"

        self.login_manager.refresh_view = "/refresh_view"
        self.login_manager.localize_callback = _gettext

        self.login_manager.needs_refresh_message = "Refresh"
        self.login_manager.needs_refresh_message_category = "refresh"
        category_filter = [self.login_manager.needs_refresh_message_category]

        with self.app.test_client() as c:
            c.get("/login-notch-remember")
            c.get("/needs-refresh")
            msgs = get_flashed_messages(category_filter=category_filter)
            self.assertIn("Aktualisieren", msgs)
        self.login_manager.localize_callback = None

    def test_needs_refresh_aborts_401(self):
        with self.app.test_client() as c:
            c.get("/login-notch-remember")
            result = c.get("/needs-refresh")
            self.assertEqual(result.status_code, 401)

    def test_redirects_to_refresh_view(self):
        @self.app.route("/refresh-view")
        def refresh_view():
            return ""

        self.login_manager.refresh_view = "refresh_view"
        with self.app.test_client() as c:
            c.get("/login-notch-remember")
            result = c.get("/needs-refresh")
            self.assertEqual(result.status_code, 302)
            expected = "/refresh-view?next=%2Fneeds-refresh"
            self.assertEqual(result.location, expected)

    def test_refresh_with_next_in_session(self):
        @self.app.route("/refresh-view")
        def refresh_view():
            return session.pop("next", "")

        self.login_manager.refresh_view = "refresh_view"
        self.app.config["USE_SESSION_FOR_NEXT"] = True

        with self.app.test_client() as c:
            c.get("/login-notch-remember")
            result = c.get("/needs-refresh")
            self.assertEqual(result.status_code, 302)
            self.assertEqual(result.location, "/refresh-view")
            result = c.get("/refresh-view")
            self.assertEqual(result.data.decode("utf-8"), "/needs-refresh")

    def test_confirm_login(self):
        with self.app.test_client() as c:
            c.get("/login-notch-remember")
            self._delete_session(c)
            self.assertEqual("False", c.get("/is-fresh").data.decode("utf-8"))
            self.assertEqual("True", c.get("/is-remembered").data.decode("utf-8"))
            c.get("/confirm-login")
            self.assertEqual("True", c.get("/is-fresh").data.decode("utf-8"))
            self.assertEqual("True", c.get("/is-remembered").data.decode("utf-8"))

    def test_user_login_confirmed_signal_fired(self):
        with self.app.test_client() as c:
            with listen_to(user_login_confirmed) as listener:
                c.get("/confirm-login")
                listener.assert_heard_one(self.app)

    def test_session_not_modified(self):
        with self.app.test_client() as c:
            # Within the request we think we didn't modify the session.
            self.assertEqual(
                "modified=False", c.get("/empty_session").data.decode("utf-8")
            )
            # But after the request, the session could be modified by the
            # "after_request" handlers that call _update_remember_cookie.
            # Ensure that if nothing changed the session is not modified.
            self.assertFalse(session.modified)

    def test_invalid_remember_cookie(self):
        domain = self.app.config["REMEMBER_COOKIE_DOMAIN"] = ".localhost.local"
        with self.app.test_client() as c:
            c.get("/login-notch-remember")
            with c.session_transaction() as sess:
                sess["_user_id"] = None
            c.set_cookie(self.remember_cookie_name, "foo", domain=domain)
            result = c.get("/username")
            self.assertEqual("Anonymous", result.data.decode("utf-8"))

    #
    # Session Protection
    #
    def test_session_protection_basic_passes_successive_requests(self):
        self.app.config["SESSION_PROTECTION"] = "basic"
        with self.app.test_client() as c:
            c.get("/login-notch-remember")
            username_result = c.get("/username")
            self.assertEqual("Notch", username_result.data.decode("utf-8"))
            fresh_result = c.get("/is-fresh")
            self.assertEqual("True", fresh_result.data.decode("utf-8"))

    def test_session_protection_strong_passes_successive_requests(self):
        self.app.config["SESSION_PROTECTION"] = "strong"
        with self.app.test_client() as c:
            c.get("/login-notch-remember")
            username_result = c.get("/username")
            self.assertEqual("Notch", username_result.data.decode("utf-8"))
            fresh_result = c.get("/is-fresh")
            self.assertEqual("True", fresh_result.data.decode("utf-8"))

    def test_session_protection_basic_marks_session_unfresh(self):
        self.app.config["SESSION_PROTECTION"] = "basic"
        with self.app.test_client() as c:
            c.get("/login-notch-remember")
            username_result = c.get("/username", headers=[("User-Agent", "different")])
            self.assertEqual("Notch", username_result.data.decode("utf-8"))
            fresh_result = c.get("/is-fresh")
            self.assertEqual("False", fresh_result.data.decode("utf-8"))

    def test_session_protection_basic_fires_signal(self):
        self.app.config["SESSION_PROTECTION"] = "basic"

        with self.app.test_client() as c:
            c.get("/login-notch-remember")
            with listen_to(session_protected) as listener:
                c.get("/username", headers=[("User-Agent", "different")])
                listener.assert_heard_one(self.app)

    def test_session_protection_basic_skips_when_remember_me(self):
        self.app.config["SESSION_PROTECTION"] = "basic"

        with self.app.test_client() as c:
            c.get("/login-notch-remember")
            # clear session to force remember me (and remove old session id)
            self._delete_session(c)
            # should not trigger protection because "sess" is empty
            with listen_to(session_protected) as listener:
                c.get("/username")
                listener.assert_heard_none(self.app)

    def test_session_protection_strong_skips_when_remember_me(self):
        self.app.config["SESSION_PROTECTION"] = "strong"

        with self.app.test_client() as c:
            c.get("/login-notch-remember")
            # clear session to force remember me (and remove old session id)
            self._delete_session(c)
            # should not trigger protection because "sess" is empty
            with listen_to(session_protected) as listener:
                c.get("/username")
                listener.assert_heard_none(self.app)

    def test_permanent_strong_session_protection_marks_session_unfresh(self):
        self.app.config["SESSION_PROTECTION"] = "strong"
        with self.app.test_client() as c:
            c.get("/login-notch-permanent")
            username_result = c.get("/username", headers=[("User-Agent", "different")])
            self.assertEqual("Notch", username_result.data.decode("utf-8"))
            fresh_result = c.get("/is-fresh")
            self.assertEqual("False", fresh_result.data.decode("utf-8"))

    def test_permanent_strong_session_protection_fires_signal(self):
        self.app.config["SESSION_PROTECTION"] = "strong"

        with self.app.test_client() as c:
            c.get("/login-notch-permanent")
            with listen_to(session_protected) as listener:
                c.get("/username", headers=[("User-Agent", "different")])
                listener.assert_heard_one(self.app)

    def test_session_protection_strong_deletes_session(self):
        self.app.config["SESSION_PROTECTION"] = "strong"
        with self.app.test_client() as c:
            # write some unrelated data in the session, to ensure it does not
            # get destroyed
            with c.session_transaction() as sess:
                sess["foo"] = "bar"
            c.get("/login-notch-remember")
            username_result = c.get("/username", headers=[("User-Agent", "different")])
            self.assertEqual("Anonymous", username_result.data.decode("utf-8"))
            with c.session_transaction() as sess:
                self.assertIn("foo", sess)
                self.assertEqual("bar", sess["foo"])

    def test_session_protection_strong_fires_signal_user_agent(self):
        self.app.config["SESSION_PROTECTION"] = "strong"

        with self.app.test_client() as c:
            c.get("/login-notch-remember")
            with listen_to(session_protected) as listener:
                c.get("/username", headers=[("User-Agent", "different")])
                listener.assert_heard_one(self.app)

    def test_session_protection_strong_fires_signal_x_forwarded_for(self):
        self.app.config["SESSION_PROTECTION"] = "strong"

        with self.app.test_client() as c:
            c.get("/login-notch-remember", headers=[("X-Forwarded-For", "10.1.1.1")])
            with listen_to(session_protected) as listener:
                c.get("/username", headers=[("X-Forwarded-For", "10.1.1.2")])
                listener.assert_heard_one(self.app)

    def test_session_protection_skip_when_off_and_anonymous(self):
        with self.app.test_client() as c:
            # no user access
            with listen_to(user_accessed) as user_listener:
                results = c.get("/")
                user_listener.assert_heard_none(self.app)

            # access user with no session data
            with listen_to(session_protected) as session_listener:
                results = c.get("/username")
                self.assertEqual(results.data.decode("utf-8"), "Anonymous")
                session_listener.assert_heard_none(self.app)

            # verify no session data has been set
            self.assertFalse(session)

    def test_session_protection_skip_when_basic_and_anonymous(self):
        self.app.config["SESSION_PROTECTION"] = "basic"

        with self.app.test_client() as c:
            # no user access
            with listen_to(user_accessed) as user_listener:
                results = c.get("/")
                user_listener.assert_heard_none(self.app)

            # access user with no session data
            with listen_to(session_protected) as session_listener:
                results = c.get("/username")
                self.assertEqual(results.data.decode("utf-8"), "Anonymous")
                session_listener.assert_heard_none(self.app)

            # verify no session data has been set
            self.assertFalse(session)

    #
    # Lazy Access User
    #
    def test_requests_without_accessing_session(self):
        with self.app.test_client() as c:
            c.get("/login-notch")

            # no session access
            with listen_to(user_accessed) as listener:
                c.get("/")
                listener.assert_heard_none(self.app)

            # should have a session access
            with listen_to(user_accessed) as listener:
                result = c.get("/username")
                listener.assert_heard_one(self.app)
                self.assertEqual(result.data.decode("utf-8"), "Notch")

    #
    # View Decorators
    #
    def test_login_required_decorator(self):
        @self.app.route("/protected")
        @login_required
        def protected():
            return "Access Granted"

        with self.app.test_client() as c:
            result = c.get("/protected")
            self.assertEqual(result.status_code, 401)

            c.get("/login-notch")
            result2 = c.get("/protected")
            self.assertIn("Access Granted", result2.data.decode("utf-8"))

    @unittest.skipIf(not hasattr(Flask, "ensure_sync"), "Flask version before async")
    def test_login_required_decorator_with_async(self):
        import asyncio

        @self.app.route("/protected")
        @login_required
        async def protected():
            await asyncio.sleep(0)
            return "Access Granted"

        with self.app.test_client() as c:
            self.app.config["LOGIN_DISABLED"] = True

            result = c.get("/protected")
            self.assertEqual(result.status_code, 200)

            self.app.config["LOGIN_DISABLED"] = False

            result = c.get("/protected")
            self.assertEqual(result.status_code, 401)

            c.get("/login-notch")
            result = c.get("/protected")
            self.assertEqual(result.status_code, 200)

            c.get("/login-notch")
            result2 = c.get("/protected")
            self.assertIn("Access Granted", result2.data.decode("utf-8"))

    def test_decorators_are_disabled(self):
        @self.app.route("/protected")
        @login_required
        @fresh_login_required
        def protected():
            return "Access Granted"

        self.app.config["LOGIN_DISABLED"] = True

        with self.app.test_client() as c:
            result = c.get("/protected")
            self.assertIn("Access Granted", result.data.decode("utf-8"))

    def test_fresh_login_required_decorator(self):
        @self.app.route("/very-protected")
        @fresh_login_required
        def very_protected():
            return "Access Granted"

        with self.app.test_client() as c:
            result = c.get("/very-protected")
            self.assertEqual(result.status_code, 401)

            c.get("/login-notch-remember")
            logged_in_result = c.get("/very-protected")
            self.assertEqual("Access Granted", logged_in_result.data.decode("utf-8"))

            self._delete_session(c)
            stale_result = c.get("/very-protected")
            self.assertEqual(stale_result.status_code, 401)

            c.get("/confirm-login")
            refreshed_result = c.get("/very-protected")
            self.assertEqual("Access Granted", refreshed_result.data.decode("utf-8"))

    #
    # Misc
    #
    def test_user_context_processor(self):
        with self.app.test_request_context():
            _ucp = self.app.context_processor(_user_context_processor)
            self.assertIsInstance(_ucp()["current_user"], AnonymousUserMixin)


class LoginViaRequestTestCase(unittest.TestCase):
    """Tests for LoginManager.request_loader."""

    def setUp(self):
        self.app = Flask(__name__)
        self.app.config["SECRET_KEY"] = "deterministic"
        self.app.config["SESSION_PROTECTION"] = None
        self.remember_cookie_name = "remember"
        self.app.config["REMEMBER_COOKIE_NAME"] = self.remember_cookie_name
        self.login_manager = LoginManager()
        self.login_manager.init_app(self.app)
        self.app.config["LOGIN_DISABLED"] = False

        @self.app.route("/")
        def index():
            return "Welcome!"

        @self.app.route("/login-notch")
        def login_notch():
            return str(login_user(notch))

        @self.app.route("/username")
        def username():
            if current_user.is_authenticated:
                return current_user.name
            return "Anonymous", 401

        @self.app.route("/logout")
        def logout():
            return str(logout_user())

        @self.login_manager.request_loader
        def load_user_from_request(request):
            user_id = request.args.get("user_id") or session.get("_user_id")
            try:
                user_id = int(float(user_id))
            except TypeError:
                pass
            return USERS.get(user_id)

        # This will help us with the possibility of typos in the tests. Now
        # we shouldn't have to check each response to help us set up state
        # (such as login pages) to make sure it worked: we will always
        # get an exception raised (rather than return a 404 response)
        @self.app.errorhandler(404)
        def handle_404(e):
            raise e

        unittest.TestCase.setUp(self)

    def test_has_no_user_loader_callback(self):
        self.assertIsNone(self.login_manager._user_callback)

    def test_request_context_users_are_anonymous(self):
        with self.app.test_request_context():
            self.assertTrue(current_user.is_anonymous)

    def test_defaults_anonymous(self):
        with self.app.test_client() as c:
            result = c.get("/username")
            self.assertEqual(result.status_code, 401)

    def test_login_via_request(self):
        user_id = 2
        user_name = USERS[user_id].name
        with self.app.test_client() as c:
            url = f"/username?user_id={user_id}"
            result = c.get(url)
            self.assertEqual(user_name, result.data.decode("utf-8"))

    def test_login_via_request_uses_cookie_when_already_logged_in(self):
        user_id = 2
        user_name = notch.name
        with self.app.test_client() as c:
            c.get("/login-notch")
            url = "/username"
            result = c.get(url)
            self.assertEqual(user_name, result.data.decode("utf-8"))
            url = f"/username?user_id={user_id}"
            result = c.get(url)
            self.assertEqual("Steve", result.data.decode("utf-8"))

    def test_login_invalid_user_with_request(self):
        user_id = 9000
        with self.app.test_client() as c:
            url = f"/username?user_id={user_id}"
            result = c.get(url)
            self.assertEqual(result.status_code, 401)

    def test_login_invalid_user_with_request_when_already_logged_in(self):
        user_id = 9000
        with self.app.test_client() as c:
            url = "/login-notch"
            result = c.get(url)
            self.assertEqual("True", result.data.decode("utf-8"))
            url = f"/username?user_id={user_id}"
            result = c.get(url)
            self.assertEqual(result.status_code, 401)

    def test_login_user_with_request_does_not_modify_session(self):
        user_id = 2
        user_name = USERS[user_id].name
        with self.app.test_client() as c:
            url = f"/username?user_id={user_id}"
            result = c.get(url)
            self.assertEqual(user_name, result.data.decode("utf-8"))
            url = "/username"
            result = c.get(url)
            self.assertEqual("Anonymous", result.data.decode("utf-8"))


class TestLoginUrlGeneration(unittest.TestCase):
    def setUp(self):
        self.app = Flask(__name__)
        self.login_manager = LoginManager()
        self.login_manager.init_app(self.app)

        @self.app.route("/login")
        def login():
            return ""

    def test_make_next_param(self):
        with self.app.test_request_context():
            url = make_next_param("/login", "http://localhost/profile")
            self.assertEqual("/profile", url)

            url = make_next_param("https://localhost/login", "http://localhost/profile")
            self.assertEqual("http://localhost/profile", url)

            url = make_next_param(
                "http://accounts.localhost/login", "http://localhost/profile"
            )
            self.assertEqual("http://localhost/profile", url)

    def test_login_url_generation(self):
        with self.app.test_request_context():
            PROTECTED = "http://localhost/protected"

            self.assertEqual(
                "/login?n=%2Fprotected", login_url("/login", PROTECTED, "n")
            )

            url = login_url("/login", PROTECTED)
            self.assertEqual("/login?next=%2Fprotected", url)

            expected = (
                "https://auth.localhost/login?next=http%3A%2F%2Flocalhost%2Fprotected"
            )
            result = login_url("https://auth.localhost/login", PROTECTED)
            self.assertEqual(expected, result)

            url = login_url("/login?affil=cgnu", PROTECTED)
            self.assertEqual(
                "/login?affil=cgnu&next=%2Fprotected",
                url,
            )

    def test_login_url_generation_with_view(self):
        with self.app.test_request_context():
            self.assertEqual(
                "/login?next=%2Fprotected", login_url("login", "/protected")
            )

    def test_login_url_no_next_url(self):
        self.assertEqual(login_url("/foo"), "/foo")


class CookieEncodingTestCase(unittest.TestCase):
    def test_cookie_encoding(self):
        app = Flask(__name__)
        app.config["SECRET_KEY"] = "deterministic"

        # COOKIE = u'1|7d276051c1eec578ed86f6b8478f7f7d803a7970'

        # Due to the restriction of 80 chars I have to break up the hash in two
        h1 = "0e9e6e9855fbe6df7906ec4737578a1d491b38d3fd5246c1561016e189d6516"
        h2 = "043286501ca43257c938e60aad77acec5ce916b94ca9d00c0bb6f9883ae4b82"
        h3 = "ae"
        COOKIE = "1|" + h1 + h2 + h3

        with app.test_request_context():
            self.assertEqual(COOKIE, encode_cookie("1"))
            self.assertEqual("1", decode_cookie(COOKIE))
            self.assertIsNone(decode_cookie("Foo|BAD_BASH"))
            self.assertIsNone(decode_cookie("no bar"))

    def test_cookie_encoding_with_key(self):
        app = Flask(__name__)
        app.config["SECRET_KEY"] = "not-used"
        key = "deterministic"

        # COOKIE = u'1|7d276051c1eec578ed86f6b8478f7f7d803a7970'

        # Due to the restriction of 80 chars I have to break up the hash in two
        h1 = "0e9e6e9855fbe6df7906ec4737578a1d491b38d3fd5246c1561016e189d6516"
        h2 = "043286501ca43257c938e60aad77acec5ce916b94ca9d00c0bb6f9883ae4b82"
        h3 = "ae"
        COOKIE = "1|" + h1 + h2 + h3

        with app.test_request_context():
            self.assertEqual(COOKIE, encode_cookie("1", key=key))
            self.assertEqual("1", decode_cookie(COOKIE, key=key))
            self.assertIsNone(decode_cookie("Foo|BAD_BASH", key=key))
            self.assertIsNone(decode_cookie("no bar", key=key))


class SecretKeyTestCase(unittest.TestCase):
    def setUp(self):
        self.app = Flask(__name__)

    def test_bytes(self):
        self.app.config["SECRET_KEY"] = b"\x9e\x8f\x14"
        with self.app.test_request_context():
            self.assertEqual(_secret_key(), b"\x9e\x8f\x14")

    def test_native(self):
        self.app.config["SECRET_KEY"] = "\x9e\x8f\x14"
        with self.app.test_request_context():
            self.assertEqual(_secret_key(), b"\x9e\x8f\x14")

    def test_default(self):
        self.assertEqual(_secret_key("\x9e\x8f\x14"), b"\x9e\x8f\x14")


class ImplicitIdUser(UserMixin):
    __slots__ = ()

    def __init__(self, id):
        self.id = id


class ExplicitIdUser(UserMixin):
    __slots__ = ()

    def __init__(self, name):
        self.name = name


class UserMixinTestCase(unittest.TestCase):
    def test_default_values(self):
        user = ImplicitIdUser(1)
        self.assertTrue(user.is_active)
        self.assertTrue(user.is_authenticated)
        self.assertFalse(user.is_anonymous)

    def test_get_id_from_id_attribute(self):
        user = ImplicitIdUser(1)
        self.assertEqual("1", user.get_id())

    def test_get_id_not_implemented(self):
        user = ExplicitIdUser("Notch")
        self.assertRaises(NotImplementedError, lambda: user.get_id())

    def test_equality(self):
        first = ImplicitIdUser(1)
        same = ImplicitIdUser(1)
        different = ImplicitIdUser(2)

        # Explicitly test the equality operator
        self.assertTrue(first == same)
        self.assertFalse(first == different)
        self.assertFalse(first != same)
        self.assertTrue(first != different)

        self.assertFalse(first == "1")
        self.assertTrue(first != "1")

    def test_hashable(self):
        self.assertTrue(isinstance(UserMixin(), Hashable))


class AnonymousUserTestCase(unittest.TestCase):
    def test_values(self):
        user = AnonymousUserMixin()

        self.assertFalse(user.is_active)
        self.assertFalse(user.is_authenticated)
        self.assertTrue(user.is_anonymous)
        self.assertIsNone(user.get_id())


class UnicodeCookieUserIDTestCase(unittest.TestCase):
    def setUp(self):
        self.app = Flask(__name__)
        self.app.config["SECRET_KEY"] = "deterministic"
        self.app.config["SESSION_PROTECTION"] = None
        self.remember_cookie_name = "remember"
        self.app.config["REMEMBER_COOKIE_NAME"] = self.remember_cookie_name
        self.login_manager = LoginManager()
        self.login_manager.init_app(self.app)
        self.app.config["LOGIN_DISABLED"] = False

        @self.app.route("/")
        def index():
            return "Welcome!"

        @self.app.route("/login-germanjapanese-remember")
        def login_germanjapanese_remember():
            return str(login_user(germanjapanese, remember=True))

        @self.app.route("/username")
        def username():
            if current_user.is_authenticated:
                return current_user.name
            return "Anonymous"

        @self.app.route("/userid")
        def user_id():
            if current_user.is_authenticated:
                return current_user.id
            return "wrong_id"

        @self.login_manager.user_loader
        def load_user(user_id):
            return USERS[str(user_id)]

        # This will help us with the possibility of typos in the tests. Now
        # we shouldn't have to check each response to help us set up state
        # (such as login pages) to make sure it worked: we will always
        # get an exception raised (rather than return a 404 response)
        @self.app.errorhandler(404)
        def handle_404(e):
            raise e

        unittest.TestCase.setUp(self)

    def _delete_session(self, c):
        # Helper method to cause the session to be deleted
        # as if the browser was closed. This will remove
        # the session regardless of the permanent flag
        # on the session!
        with c.session_transaction() as sess:
            sess.clear()

    def test_remember_me_username(self):
        with self.app.test_client() as c:
            c.get("/login-germanjapanese-remember")
            self._delete_session(c)
            result = c.get("/username")
            self.assertEqual("Müller", result.data.decode("utf-8"))

    def test_remember_me_user_id(self):
        with self.app.test_client() as c:
            c.get("/login-germanjapanese-remember")
            self._delete_session(c)
            result = c.get("/userid")
            self.assertEqual("佐藤", result.data.decode("utf-8"))


class StrictHostForRedirectsTestCase(unittest.TestCase):
    def setUp(self):
        self.app = Flask(__name__)
        self.app.config["SECRET_KEY"] = "deterministic"
        self.app.config["SESSION_PROTECTION"] = None
        self.remember_cookie_name = "remember"
        self.app.config["REMEMBER_COOKIE_NAME"] = self.remember_cookie_name
        self.login_manager = LoginManager()
        self.login_manager.init_app(self.app)
        self.app.config["LOGIN_DISABLED"] = False

        @self.app.route("/secret")
        def secret():
            return self.login_manager.unauthorized()

        @self.app.route("/")
        def index():
            return "Welcome!"

        @self.login_manager.user_loader
        def load_user(user_id):
            return USERS[str(user_id)]

        # This will help us with the possibility of typos in the tests. Now
        # we shouldn't have to check each response to help us set up state
        # (such as login pages) to make sure it worked: we will always
        # get an exception raised (rather than return a 404 response)
        @self.app.errorhandler(404)
        def handle_404(e):
            raise e

        unittest.TestCase.setUp(self)

    def test_unauthorized_uses_host_from_next_url(self):
        self.login_manager.login_view = "login"
        self.app.config["FORCE_HOST_FOR_REDIRECTS"] = None

        @self.app.route("/login")
        def login():
            return session.pop("next", "")

        with self.app.test_client() as c:
            result = c.get("/secret", base_url="http://foo.com")
            self.assertEqual(result.status_code, 302)
            self.assertEqual(result.location, "/login?next=%2Fsecret")

    def test_unauthorized_uses_host_from_config_when_available(self):
        self.login_manager.login_view = "login"
        self.app.config["FORCE_HOST_FOR_REDIRECTS"] = "good.com"

        @self.app.route("/login")
        def login():
            return session.pop("next", "")

        with self.app.test_client() as c:
            result = c.get("/secret", base_url="http://bad.com")
            self.assertEqual(result.status_code, 302)
            self.assertEqual(result.location, "//good.com/login?next=%2Fsecret")

    def test_unauthorized_uses_host_from_x_forwarded_for_header(self):
        self.login_manager.login_view = "login"
        self.app.config["FORCE_HOST_FOR_REDIRECTS"] = None
        self.app.wsgi_app = ProxyFix(self.app.wsgi_app, x_host=1)

        @self.app.route("/login")
        def login():
            return session.pop("next", "")

        with self.app.test_client() as c:
            headers = {
                "X-Forwarded-Host": "proxy.com",
            }
            result = c.get("/secret", base_url="http://foo.com", headers=headers)
            self.assertEqual(result.status_code, 302)
            self.assertEqual(result.location, "/login?next=%2Fsecret")

    def test_unauthorized_ignores_host_from_x_forwarded_for_header(self):
        self.login_manager.login_view = "login"
        self.app.config["FORCE_HOST_FOR_REDIRECTS"] = "good.com"

        @self.app.route("/login")
        def login():
            return session.pop("next", "")

        with self.app.test_client() as c:
            headers = {
                "X-Forwarded-Host": "proxy.com",
            }
            result = c.get("/secret", base_url="http://foo.com", headers=headers)
            self.assertEqual(result.status_code, 302)
            assert result.location == "//good.com/login?next=%2Fsecret"


class CustomTestClientTestCase(unittest.TestCase):
    def setUp(self):
        self.app = Flask(__name__)
        self.app.config["SECRET_KEY"] = "deterministic"
        self.app.config["SESSION_PROTECTION"] = None
        self.remember_cookie_name = "remember"
        self.app.config["REMEMBER_COOKIE_NAME"] = self.remember_cookie_name
        self.login_manager = LoginManager()
        self.login_manager.init_app(self.app)
        self.app.config["LOGIN_DISABLED"] = False
        self.app.test_client_class = FlaskLoginClient

        @self.app.route("/username")
        def username():
            if current_user.is_authenticated:
                return current_user.name
            return "Anonymous"

        @self.app.route("/is-fresh")
        def is_fresh():
            return str(login_fresh())

        @self.login_manager.user_loader
        def load_user(user_id):
            return USERS[int(user_id)]

        # This will help us with the possibility of typos in the tests. Now
        # we shouldn't have to check each response to help us set up state
        # (such as login pages) to make sure it worked: we will always
        # get an exception raised (rather than return a 404 response)
        @self.app.errorhandler(404)
        def handle_404(e):
            raise e

        unittest.TestCase.setUp(self)

    def test_no_args_to_test_client(self):
        with self.app.test_client() as c:
            result = c.get("/username")
            self.assertEqual("Anonymous", result.data.decode("utf-8"))

    def test_user_arg_to_test_client(self):
        with self.app.test_client(user=notch) as c:
            username = c.get("/username")
            self.assertEqual("Notch", username.data.decode("utf-8"))
            is_fresh = c.get("/is-fresh")
            self.assertEqual("True", is_fresh.data.decode("utf-8"))

    def test_fresh_login_arg_to_test_client(self):
        with self.app.test_client(user=notch, fresh_login=False) as c:
            username = c.get("/username")
            self.assertEqual("Notch", username.data.decode("utf-8"))
            is_fresh = c.get("/is-fresh")
            self.assertEqual("False", is_fresh.data.decode("utf-8"))

    def test_session_protection_modes(self):
        # Disabled
        self.app.config["SESSION_PROTECTION"] = None
        with self.app.test_client(user=notch, fresh_login=False) as c:
            username = c.get("/username")
            self.assertEqual("Notch", username.data.decode("utf-8"))
            is_fresh = c.get("/is-fresh")
            self.assertEqual("False", is_fresh.data.decode("utf-8"))

        with self.app.test_client(user=notch, fresh_login=True) as c:
            username = c.get("/username")
            self.assertEqual("Notch", username.data.decode("utf-8"))
            is_fresh = c.get("/is-fresh")
            self.assertEqual("True", is_fresh.data.decode("utf-8"))

        # Enabled with mode: basic
        self.app.config["SESSION_PROTECTION"] = "basic"
        with self.app.test_client(user=notch, fresh_login=False) as c:
            username = c.get("/username")
            self.assertEqual("Notch", username.data.decode("utf-8"))
            is_fresh = c.get("/is-fresh")
            self.assertEqual("False", is_fresh.data.decode("utf-8"))

        with self.app.test_client(user=notch, fresh_login=True) as c:
            username = c.get("/username")
            self.assertEqual("Notch", username.data.decode("utf-8"))
            is_fresh = c.get("/is-fresh")
            self.assertEqual("False", is_fresh.data.decode("utf-8"))

        # Enabled with mode: strong
        self.app.config["SESSION_PROTECTION"] = "strong"
        with self.app.test_client(user=notch, fresh_login=False) as c:
            username = c.get("/username")
            self.assertEqual("Anonymous", username.data.decode("utf-8"))
            is_fresh = c.get("/is-fresh")
            self.assertEqual("False", is_fresh.data.decode("utf-8"))

        with self.app.test_client(user=notch, fresh_login=True) as c:
            username = c.get("/username")
            self.assertEqual("Anonymous", username.data.decode("utf-8"))
            is_fresh = c.get("/is-fresh")
            self.assertEqual("False", is_fresh.data.decode("utf-8"))<|MERGE_RESOLUTION|>--- conflicted
+++ resolved
@@ -675,12 +675,8 @@
             c.get("/login-notch-remember")
 
             cookie = c.get_cookie(key=name, domain=domain, path=path)
-<<<<<<< HEAD
-            self.assertTrue(cookie, "Custom path not found as cookie path")
-=======
             self.assertIsNotNone(cookie,
                                  "Custom domain, path and name not found in cookies")
->>>>>>> 7b170bf4
 
             expiration_date = datetime.utcfromtimestamp(cookie.expires.timestamp())
             expected_date = datetime.utcnow() + duration
@@ -704,14 +700,8 @@
             c.get("/login-notch-remember-custom")
 
             cookie = c.get_cookie(key=name, domain=domain, path=path)
-<<<<<<< HEAD
-            self.assertIsNotNone(
-                cookie, "Custom domain, path and name not found in cookies"
-            )
-=======
             self.assertIsNotNone(cookie,
                                  "Custom domain, path and name not found in cookies")
->>>>>>> 7b170bf4
 
             expiration_date = datetime.utcfromtimestamp(cookie.expires.timestamp())
             expected_date = datetime.utcnow() + duration
@@ -798,11 +788,6 @@
             cookie = c.get_cookie(key="remember", domain=domain, path=path)
             self.assertIsNotNone(cookie)
             expiration_date_1 = datetime.utcfromtimestamp(cookie.expires.timestamp())
-<<<<<<< HEAD
-=======
-
-            self._delete_session(c)
->>>>>>> 7b170bf4
 
             # self._delete_session(c)
             c.get("/username")
@@ -828,13 +813,9 @@
                 # self._delete_session(c)
 
                 mock_dt.utcnow = Mock(return_value=now + timedelta(seconds=1))
-<<<<<<< HEAD
                 mock_utcnow2 = mock_dt.utcnow
                 self.assertNotEqual(mock_utcnow1, mock_utcnow2)
                 c.get("/username")
-=======
-                c.get("/login-notch-remember")
->>>>>>> 7b170bf4
                 cookie = c.get_cookie(key="remember", domain=domain, path=path)
                 expiration_date_2 = datetime.utcfromtimestamp(
                     cookie.expires.timestamp()
