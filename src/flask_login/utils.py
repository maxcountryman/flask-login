--- conflicted
+++ resolved
@@ -3,13 +3,8 @@
 from hashlib import sha512
 from urllib.parse import parse_qs
 from urllib.parse import urlencode
-<<<<<<< HEAD
-from urllib.parse import urlparse
-from urllib.parse import urlunparse
-=======
 from urllib.parse import urlsplit
 from urllib.parse import urlunsplit
->>>>>>> 88eca62d
 
 from flask import current_app
 from flask import g
@@ -127,13 +122,8 @@
     if next_url is None:
         return base
 
-<<<<<<< HEAD
-    parsed_result = urlparse(base)
-    md = parse_qs(parsed_result.query)
-=======
     parsed_result = urlsplit(base)
     md = parse_qs(parsed_result.query, keep_blank_values=True)
->>>>>>> 88eca62d
     md[next_field] = make_next_param(base, next_url)
     netloc = current_app.config.get("FORCE_HOST_FOR_REDIRECTS") or parsed_result.netloc
     parsed_result = parsed_result._replace(
