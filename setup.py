--- conflicted
+++ resolved
@@ -4,12 +4,7 @@
 setup(
     name="Flask-Login",
     install_requires=[
-<<<<<<< HEAD
         "Flask>=2.3.0",
-        "Werkzeug>=2.3.2",
-=======
-        "Flask>=1.0.4",
-        "Werkzeug>=2.3.0",
->>>>>>> 7b170bf4
+        "Werkzeug>=2.3.2"
     ],
 )